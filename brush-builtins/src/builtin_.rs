use clap::Parser;

use brush_core::{ExecutionResult, builtins};

/// Directly invokes a built-in, without going through typical search order.
#[derive(Default, Parser)]
pub(crate) struct BuiltinCommand {
    #[clap(skip)]
    args: Vec<brush_core::CommandArg>,
}

impl builtins::DeclarationCommand for BuiltinCommand {
    fn set_declarations(&mut self, args: Vec<brush_core::CommandArg>) {
        self.args = args;
    }
}

impl builtins::Command for BuiltinCommand {
    type Error = brush_core::Error;

    async fn execute(
        &self,
        mut context: brush_core::ExecutionContext<'_>,
    ) -> Result<brush_core::ExecutionResult, Self::Error> {
        if self.args.is_empty() {
            return Ok(ExecutionResult::success());
        }

        let args: Vec<_> = self.args.iter().skip(1).cloned().collect();
        if args.is_empty() {
            return Ok(ExecutionResult::success());
        }

        let builtin_name = args[0].to_string();

        if let Some(builtin) = context.shell.builtins().get(&builtin_name) {
<<<<<<< HEAD
            if !builtin.disabled {
                context.command_name = builtin_name;

                return (builtin.execute_func)(context, args)
                    .await
                    .map(|res: builtins::BuiltinResult| res.exit_code);
            }
=======
            context.command_name = builtin_name;
            (builtin.execute_func)(context, args).await
        } else {
            Err(brush_core::ErrorKind::BuiltinNotFound(builtin_name).into())
>>>>>>> 46b25c31
        }

        writeln!(context.stderr(), "{builtin_name}: builtin not found")?;
        Ok(builtins::ExitCode::Custom(1))
    }
}<|MERGE_RESOLUTION|>--- conflicted
+++ resolved
@@ -34,23 +34,14 @@
         let builtin_name = args[0].to_string();
 
         if let Some(builtin) = context.shell.builtins().get(&builtin_name) {
-<<<<<<< HEAD
             if !builtin.disabled {
                 context.command_name = builtin_name;
-
-                return (builtin.execute_func)(context, args)
-                    .await
-                    .map(|res: builtins::BuiltinResult| res.exit_code);
+                (builtin.execute_func)(context, args).await
+            } else {
+                Err(brush_core::ErrorKind::BuiltinNotFound(builtin_name).into())
             }
-=======
-            context.command_name = builtin_name;
-            (builtin.execute_func)(context, args).await
         } else {
             Err(brush_core::ErrorKind::BuiltinNotFound(builtin_name).into())
->>>>>>> 46b25c31
         }
-
-        writeln!(context.stderr(), "{builtin_name}: builtin not found")?;
-        Ok(builtins::ExitCode::Custom(1))
     }
 }